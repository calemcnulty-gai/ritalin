# Ritalin for Cursor

- Owners
  - Cale McNulty
- Purpose
  - Developers waste 5-10 minutes per context switch when waiting for AI code generation, destroying flow state and productivity. Current wait times of 15-60 seconds trigger habitual tab switching to social media.
  - We'll keep developers focused by automatically displaying engaging mini-games during AI generation periods, transforming dead time into productive micro-gaming sessions without leaving the IDE.
  - In scope
    - Detecting Cursor AI generation states
    - Embedding web-based games in VS Code WebViews
    - State persistence between gaming sessions
    - Focus metrics and productivity tracking
  - Out of scope
    - Other AI coding assistants (GitHub Copilot, etc.)
    - Desktop/mobile apps outside VS Code
    - Building custom games (using existing web games)
    - Multiplayer or social features (MVP)
- Experts
  - VS Code Extension Development
    - [VS Code Extension API Docs](https://code.visualstudio.com/api)
    - [WebView API Guide](https://code.visualstudio.com/api/extension-guides/webview)
  - Game Embedding & Web Technologies
    - [itch.io Embedding Guide](https://itch.io/docs/creators/widget)
    - [BeautifulSoup Documentation](https://www.crummy.com/software/BeautifulSoup/bs4/doc/) - HTML parsing for game extraction
    - [Unity WebGL Build Settings](https://docs.unity3d.com/Manual/webgl-building.html) - Understanding game structure
  - Productivity & Flow State
    - Cal Newport - Deep Work concepts
    - Mihaly Csikszentmihalyi - Flow state research
  - Cursor AI Integration
    - [Cursor Forums](https://forum.cursor.sh/)
    - Cursor Discord community
    - [CodeCursor Extension](https://github.com/Helixform/CodeCursor) - Reference implementation
    - [Cursor Documentation](https://docs.cursor.com/)
- Knowledge Tree
  - Detection Methods
    - DOM Mutation Observers
      - Monitor chat panel for loading states
      - Watch for specific CSS class changes
      - Look for `.inline-chat-widget`, `.inline-chat-progress`
      - Check for `.monaco-progress-container`
    - Command Interception
      - `cursor.action.generateCode`
      - `cursor.action.chat`
      - `cursor.inline.completion.trigger`
      - `workbench.action.chat.open`
    - Document Change Monitoring
      - Detect rapid, large text changes
      - Track selection patterns
      - Differentiate from paste operations
    - Network Request Interception
      - Monitor API calls to AI endpoints
      - Track request/response patterns
    - VS Code Activity Monitoring
      - Extension activation events
      - Editor state changes
  - Game Integration Approaches
    - Iframe: For embedding external content (itch.io games)
      - CORS Challenge: Many sites block embedding, need Cross-Origin-Resource-Policy
      - Workaround: Bundle games locally or use permissive hosts
    - Direct HTML: For custom mini-games
    - Canvas/WebGL: For performance-critical games
  - State Management
    - WebView State: Use vscode.setState() for game progress persistence
    - Extension State: context.workspaceState for statistics and settings
    - Auto-pause: Implement when WebView is hidden to save resources
  - Performance Optimization
    - Lazy load game resources
    - Dispose WebViews when not needed
    - Limit concurrent WebView instances
    - Use local resources whenever possible
  - Security
    - Always validate message data between WebView and extension
    - Use strict CSP policies
    - Limit localResourceRoots to specific directories
    - Sanitize any user input
- Insights
  - The problem isn't the wait time itself, it's what developers do during the wait time
  - Micro-gaming sessions can maintain cognitive engagement without deep context switching
  - VS Code WebViews are powerful but have security restrictions that need creative solutions
  - Game state persistence is crucial - nobody wants to restart from level 1 every time
<<<<<<< HEAD
  - Attention != Productivity: Sometimes a strategic distraction improves overall output
  - Flow State Preservation: Games can maintain engagement during necessary waits
  - WebView Limitations: CORS and security policies make external game embedding challenging
  - Local First Strategy: Bundle games with extension to avoid CORS issues
  - State Management Critical: Must handle show/hide cycles gracefully
  - **CORS is Absolute**: itch.io and most game hosts have strict CSP policies that cannot be bypassed through browser tricks
  - **Local Hosting is Perfect**: Self-hosting Unity WebGL games eliminates all CORS issues and provides full control
  - **Game Size Acceptable**: Unity WebGL games (~50-100MB) are reasonable for local storage in modern development environments
  - **Automation Possible**: Can reliably extract and download games from itch.io using iframe URL detection and asset parsing
=======
  - Cursor being a VS Code fork means we can leverage VS Code extension APIs for detection
  - DOM monitoring is the most reliable detection method since Cursor inherits VS Code's UI patterns
  - A hybrid detection approach combining multiple methods provides the best reliability
>>>>>>> 2490ff23
- Spiky POVs
  - Most "productivity" tools try to eliminate distractions, but strategic distraction within the IDE is actually better than uncontrolled context switching
  - The future of AI coding isn't faster generation, it's better utilization of generation time
  - Gamification of waiting could become a standard IDE feature, not just an extension
  - This could evolve into a platform for indie game developers to reach programmer audiences
  - The data on "productive waiting time" could reveal insights about AI coding patterns and optimal work sessions
- Other Brainlifts
  - [To be added as project evolves]

## Technical Discoveries

### itch.io Game Extraction (NEW)
- **iframe Detection**: itch.io embeds games in iframe elements with specific URL patterns
- **Asset Parsing**: Unity WebGL games have predictable asset structure (.loader.js, .framework.js.gz, .data.gz, .wasm.gz)
- **URL Encoding**: Build directory often contains URL-encoded filenames that need decoding
- **Dependency Removal**: itch.io scripts can be safely removed for standalone operation
- **BeautifulSoup Parsing**: Python script can reliably extract embedded game URLs and download assets

### Unity WebGL Architecture
- **Self-Contained**: Once downloaded, games are completely self-contained
- **CORS Headers**: Local test server needs specific headers for proper WebAssembly loading
- **File Structure**: Predictable build output makes automation possible
- **Resource Loading**: All assets load via relative paths, making local hosting straightforward

### WebView Architecture
- Nested iframe structure provides best control
- Service workers can implement virtual endpoints for resource loading
- CSP inheritance can be problematic for inline content

### Performance Optimizations
- Lazy load game resources
- Dispose WebViews when not needed
- Limit concurrent WebView instances
- Use local resources whenever possible

### Security Considerations
- Always validate message data between WebView and extension
- Use strict CSP policies
- Limit localResourceRoots to specific directories
- Sanitize any user input <|MERGE_RESOLUTION|>--- conflicted
+++ resolved
@@ -78,7 +78,6 @@
   - Micro-gaming sessions can maintain cognitive engagement without deep context switching
   - VS Code WebViews are powerful but have security restrictions that need creative solutions
   - Game state persistence is crucial - nobody wants to restart from level 1 every time
-<<<<<<< HEAD
   - Attention != Productivity: Sometimes a strategic distraction improves overall output
   - Flow State Preservation: Games can maintain engagement during necessary waits
   - WebView Limitations: CORS and security policies make external game embedding challenging
@@ -88,11 +87,6 @@
   - **Local Hosting is Perfect**: Self-hosting Unity WebGL games eliminates all CORS issues and provides full control
   - **Game Size Acceptable**: Unity WebGL games (~50-100MB) are reasonable for local storage in modern development environments
   - **Automation Possible**: Can reliably extract and download games from itch.io using iframe URL detection and asset parsing
-=======
-  - Cursor being a VS Code fork means we can leverage VS Code extension APIs for detection
-  - DOM monitoring is the most reliable detection method since Cursor inherits VS Code's UI patterns
-  - A hybrid detection approach combining multiple methods provides the best reliability
->>>>>>> 2490ff23
 - Spiky POVs
   - Most "productivity" tools try to eliminate distractions, but strategic distraction within the IDE is actually better than uncontrolled context switching
   - The future of AI coding isn't faster generation, it's better utilization of generation time
